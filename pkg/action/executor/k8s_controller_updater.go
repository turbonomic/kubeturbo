--- conflicted
+++ resolved
@@ -34,24 +34,19 @@
 	resizeSpecs  []*containerResizeSpec
 }
 
-<<<<<<< HEAD
-// newK8sControllerUpdater returns a k8sControllerUpdater based on the parent kind of a pod
-func newK8sControllerUpdater(client *kclient.Clientset, dynamicClient dynamic.Interface, pod *api.Pod, ormClient *resourcemapping.ORMClient) (*k8sControllerUpdater, error) {
-=======
 // newK8sControllerUpdaterViaPod returns a k8sControllerUpdater based on the parent kind of a pod
-func newK8sControllerUpdaterViaPod(client *kclient.Clientset, dynamicClient dynamic.Interface, pod *api.Pod) (*k8sControllerUpdater, error) {
->>>>>>> 3aee7487
+func newK8sControllerUpdaterViaPod(client *kclient.Clientset, dynamicClient dynamic.Interface, pod *api.Pod, ormClient *resourcemapping.ORMClient) (*k8sControllerUpdater, error) {
 	// Find parent kind of the pod
 	kind, name, _, err := podutil.GetPodGrandInfo(dynamicClient, pod)
 	if err != nil {
 		return nil, fmt.Errorf("failed to get parent info of pod %s/%s: %v", pod.Namespace, pod.Name, err)
 	}
 
-	return newK8sControllerUpdater(client, dynamicClient, kind, name, pod.Name, pod.Namespace)
+	return newK8sControllerUpdater(client, dynamicClient, ormClient, kind, name, pod.Name, pod.Namespace)
 }
 
 // newK8sControllerUpdater returns a k8sControllerUpdater based on the controller kind
-func newK8sControllerUpdater(client *kclient.Clientset, dynamicClient dynamic.Interface, kind, controllerName, podName, namespace string) (*k8sControllerUpdater, error) {
+func newK8sControllerUpdater(client *kclient.Clientset, dynamicClient dynamic.Interface, ormClient *resourcemapping.ORMClient, kind, controllerName, podName, namespace string) (*k8sControllerUpdater, error) {
 	res, err := GetSupportedResUsingKind(kind, namespace, controllerName)
 	if err != nil {
 		return nil, err
@@ -60,6 +55,7 @@
 		controller: &parentController{
 			dynNamespacedClient: dynamicClient.Resource(res).Namespace(namespace),
 			name:                kind,
+			ormClient:           ormClient,
 		},
 		client:    client,
 		name:      controllerName,
@@ -95,21 +91,7 @@
 	default:
 		err = fmt.Errorf("unsupport controller type %s for %s/%s", kind, namespace, name)
 	}
-<<<<<<< HEAD
-	return &k8sControllerUpdater{
-		controller: &parentController{
-			dynNamespacedClient: dynamicClient.Resource(res).Namespace(pod.Namespace),
-			name:                kind,
-			ormClient:           ormClient,
-		},
-		client:    client,
-		name:      name,
-		namespace: pod.Namespace,
-		podName:   pod.Name,
-	}, nil
-=======
 	return res, err
->>>>>>> 3aee7487
 }
 
 // updateWithRetry updates a specific k8s controller with retry and timeout
