--- conflicted
+++ resolved
@@ -44,14 +44,10 @@
 	node := proto.EntityDTO_VIRTUAL_MACHINE
 	pod := proto.EntityDTO_CONTAINER_POD
 	container := proto.EntityDTO_CONTAINER
-<<<<<<< HEAD
-	app := proto.EntityDTO_APPLICATION
-	vApp := proto.EntityDTO_VIRTUAL_APPLICATION
+
 	wCtrl := proto.EntityDTO_WORKLOAD_CONTROLLER
-=======
 	app := proto.EntityDTO_APPLICATION_COMPONENT
 	service := proto.EntityDTO_SERVICE
->>>>>>> 1ee21f3d
 
 	move := proto.ActionItemDTO_MOVE
 	resize := proto.ActionItemDTO_RIGHT_SIZE
@@ -106,15 +102,10 @@
 			expected = expected_app
 		} else if entity == node {
 			expected = expected_node
-<<<<<<< HEAD
-		} else if entity == vApp {
-			expected = expected_vApp
 		} else if entity == wCtrl {
 			expected = expected_wCtrl
-=======
 		} else if entity == service {
 			expected = expected_service
->>>>>>> 1ee21f3d
 		} else {
 			t.Errorf("Unknown entity type: %v", entity)
 			continue
