package dtofactory

import (
	"fmt"

	"github.com/golang/glog"
	"github.com/turbonomic/kubeturbo/pkg/discovery/detectors"
	"github.com/turbonomic/kubeturbo/pkg/discovery/repository"
	"github.com/turbonomic/kubeturbo/pkg/discovery/util"
	"github.com/turbonomic/turbo-go-sdk/pkg/builder/group"
	"github.com/turbonomic/turbo-go-sdk/pkg/proto"
)

type NodeRolesGroupDTOBuilder struct {
	cluster  *repository.ClusterSummary
	targetId string
}

func NewNodeRolesGroupDTOBuilder(cluster *repository.ClusterSummary,
	targetId string) *NodeRolesGroupDTOBuilder {
	return &NodeRolesGroupDTOBuilder{
		cluster:  cluster,
		targetId: targetId,
	}
}

func (builder *NodeRolesGroupDTOBuilder) Build() []*proto.GroupDTO {
	nodeGroups := builder.getNodeGroups()
	if len(nodeGroups) == 0 {
		glog.Infof("No node roles detected.")
		return nil
	}

	var groupDTOs []*proto.GroupDTO
	for role, members := range nodeGroups {
		var dtos []*proto.GroupDTO
		var err error
		roleName := role.roleName
		if role.isHA {
			groupID := fmt.Sprintf("NodeRole-%s-%s", roleName, builder.targetId)
			displayName := fmt.Sprintf("[HA]NodeRole::%s [%s]", roleName, builder.targetId)
			// The group is automatically created when this policy is created.
			// The display name used for the group is the groupID.
			dtos, err = group.DoNotPlaceTogether(groupID).
				WithDisplayName(displayName).
				OnSellerType(proto.EntityDTO_PHYSICAL_MACHINE).
				WithBuyers(group.StaticBuyers(members).OfType(proto.EntityDTO_VIRTUAL_MACHINE).AtMost(1)).
				Build()
			if err != nil {
				glog.Errorf("Failed to build Node Role DTO [HA] node group %s: %v", groupID, err)
				continue
			}
			glog.V(4).Infof("Built Node Role group [HA]: %+v", dtos)
		} else {
			groupID := fmt.Sprintf("NodeRole::%s [%s]", roleName, builder.targetId)
			displayName := fmt.Sprintf("NodeRole-%s-%s", roleName, builder.targetId)
			// static group
<<<<<<< HEAD
			dto, err := group.StaticGroup(groupID, group.REGULAR).
=======
			dto, err := group.StaticRegularGroup(groupID).
>>>>>>> 6046b3d4
				OfType(proto.EntityDTO_VIRTUAL_MACHINE).
				WithEntities(members).
				WithDisplayName(displayName).Build()
			if err != nil {
				glog.Errorf("Failed to build Node Role DTO node group %s: %v", groupID, err)
				continue
			}
			dtos = append(dtos, dto)
			glog.V(4).Infof("Built Node Role group: %+v", dtos)
		}
		groupDTOs = append(groupDTOs, dtos...)
	}
	return groupDTOs
}

type nodeRole struct {
	roleName string
	isHA     bool
}

// buildHANodeGroups constructs a nodeRole -> nodeList map
// This needs to be done for every discovery as node roles can change
func (builder *NodeRolesGroupDTOBuilder) getNodeGroups() map[nodeRole][]string {
	nodeGroups := map[nodeRole][]string{}
	for _, node := range builder.cluster.Nodes {
		allRoles := util.DetectNodeRoles(node)
		for _, role := range allRoles.List() {
			nodeRole := nodeRole{
				roleName: role,
				isHA:     detectors.HANodeRoles.Has(role),
			}
			nodeGroups[nodeRole] = append(nodeGroups[nodeRole], string(node.UID))
		}
	}
	return nodeGroups
}<|MERGE_RESOLUTION|>--- conflicted
+++ resolved
@@ -55,11 +55,7 @@
 			groupID := fmt.Sprintf("NodeRole::%s [%s]", roleName, builder.targetId)
 			displayName := fmt.Sprintf("NodeRole-%s-%s", roleName, builder.targetId)
 			// static group
-<<<<<<< HEAD
-			dto, err := group.StaticGroup(groupID, group.REGULAR).
-=======
 			dto, err := group.StaticRegularGroup(groupID).
->>>>>>> 6046b3d4
 				OfType(proto.EntityDTO_VIRTUAL_MACHINE).
 				WithEntities(members).
 				WithDisplayName(displayName).Build()
