package dtofactory

import (
	"fmt"

	api "k8s.io/client-go/pkg/api/v1"

	"github.com/turbonomic/kubeturbo/pkg/discovery/dtofactory/property"
	"github.com/turbonomic/kubeturbo/pkg/discovery/metrics"
	"github.com/turbonomic/kubeturbo/pkg/discovery/stitching"
	"github.com/turbonomic/kubeturbo/pkg/discovery/util"

	sdkbuilder "github.com/turbonomic/turbo-go-sdk/pkg/builder"
	"github.com/turbonomic/turbo-go-sdk/pkg/proto"

	"github.com/golang/glog"
)

const (
	applicationCommodityDefaultCapacity = 1E10
)

var (
	podResourceCommoditySold = []metrics.ResourceType{
		metrics.CPU,
		metrics.Memory,
	}

	podResourceCommodityBoughtFromNode = []metrics.ResourceType{
		metrics.CPU,
		metrics.Memory,
		// TODO, add back provisioned commodity later.
		//metrics.CPUProvisioned,
		//metrics.MemoryProvisioned,
	}

	podResourceCommodityBoughtFromQuota = []metrics.ResourceType{
		metrics.CPULimit,
		metrics.MemoryLimit,
	}
)

type podEntityDTOBuilder struct {
	generalBuilder
	stitchingManager *stitching.StitchingManager
	nodeNameUIDMap   map[string]string
	quotaNameUIDMap  map[string]string
}

func NewPodEntityDTOBuilder(sink *metrics.EntityMetricSink, stitchingManager *stitching.StitchingManager,
	nodeNameUIDMap, quotaNameUIDMap map[string]string) *podEntityDTOBuilder {
	return &podEntityDTOBuilder{
		generalBuilder:   newGeneralBuilder(sink),
		nodeNameUIDMap:   nodeNameUIDMap,
		quotaNameUIDMap:  quotaNameUIDMap,
		stitchingManager: stitchingManager,
	}
}

// Build entityDTOs based on the given pod list.
func (builder *podEntityDTOBuilder) BuildEntityDTOs(pods []*api.Pod) ([]*proto.EntityDTO, error) {
	var result []*proto.EntityDTO
	for _, pod := range pods {
		// id.
		podID := string(pod.UID)
		entityDTOBuilder := sdkbuilder.NewEntityDTOBuilder(proto.EntityDTO_CONTAINER_POD, podID)

		// display name.
		displayName := util.GetPodClusterID(pod)
		entityDTOBuilder.DisplayName(displayName)
		cpuFrequency, err := builder.getNodeCPUFrequency(pod)
		if err != nil {
			glog.Errorf("failed to build pod[%s] EntityDTO: %v", displayName, err)
			continue
		}
		// commodities sold.
		commoditiesSold, err := builder.getPodCommoditiesSold(pod, cpuFrequency)
		if err != nil {
			glog.Errorf("Error when create commoditiesSold for pod %s: %s", displayName, err)
			continue
		}
		entityDTOBuilder.SellsCommodities(commoditiesSold)

		// commodities bought.
		commoditiesBought, err := builder.getPodCommoditiesBought(pod, cpuFrequency)
		if err != nil {
			glog.Errorf("Error when create commoditiesBought for pod %s: %s", displayName, err)
			continue
		}
		providerNodeUID, exist := builder.nodeNameUIDMap[pod.Spec.NodeName]
		if !exist {
			glog.Errorf("Error when create commoditiesBought for pod %s: Cannot find uuid for provider "+
				"node.", displayName)
			continue
		}
		provider := sdkbuilder.CreateProvider(proto.EntityDTO_VIRTUAL_MACHINE, providerNodeUID)
		entityDTOBuilder = entityDTOBuilder.Provider(provider)
		entityDTOBuilder.BuysCommodities(commoditiesBought)

		quotaUID, exists := builder.quotaNameUIDMap[pod.Namespace]
		if exists {
			commoditiesBoughtQuota, err := builder.getPodCommoditiesBoughtFromQuota(quotaUID, pod, cpuFrequency)
			if err != nil {
				glog.Errorf("Error when create commoditiesBought for pod %s: %s", displayName, err)
				continue
			}

			provider := sdkbuilder.CreateProvider(proto.EntityDTO_VIRTUAL_DATACENTER, quotaUID)
			entityDTOBuilder = entityDTOBuilder.Provider(provider)
			entityDTOBuilder.BuysCommodities(commoditiesBoughtQuota)
		} else {
			glog.Errorf("Failed to get quota for pod: %s", pod.Namespace)
		}

		// entities' properties.
		properties, err := builder.getPodProperties(pod)
		if err != nil {
			glog.Errorf("Failed to get required pod properties: %s", err)
			continue
		}
		entityDTOBuilder = entityDTOBuilder.WithProperties(properties)

		if !util.Monitored(pod) {
			entityDTOBuilder.Monitored(false)
			glog.V(3).Infof("Pod %v is not monitored.", displayName)
		}

		// build entityDTO.
		entityDto, err := entityDTOBuilder.Create()
		if err != nil {
			glog.Errorf("Failed to build Pod entityDTO: %s", err)
			continue
		}

		result = append(result, entityDto)
		glog.V(4).Infof("pod dto: %++v\n", entityDto)
	}

	return result, nil
}

// get cpu frequency
func (builder *podEntityDTOBuilder) getNodeCPUFrequency(pod *api.Pod) (float64, error) {
	key := util.NodeKeyFromPodFunc(pod)
	cpuFrequencyUID := metrics.GenerateEntityStateMetricUID(metrics.NodeType, key, metrics.CpuFrequency)
	cpuFrequencyMetric, err := builder.metricsSink.GetMetric(cpuFrequencyUID)
	if err != nil {
		err := fmt.Errorf("Failed to get cpu frequency from sink for node %s: %v", key, err)
		glog.Error(err)
		return 0.0, err
	}

	cpuFrequency := cpuFrequencyMetric.GetValue().(float64)
	return cpuFrequency, nil
}

// Build the CommodityDTOs sold  by the pod for vCPU, vMem and VMPMAcces.
// VMPMAccess is used to bind container to the hosting pod so the container is not moved out of the pod
func (builder *podEntityDTOBuilder) getPodCommoditiesSold(pod *api.Pod, cpuFrequency float64) ([]*proto.CommodityDTO, error) {
	var commoditiesSold []*proto.CommodityDTO
	key := util.PodKeyFunc(pod)

	// cpu and cpu provisioned needs to be converted from number of cores to frequency.
	converter := NewConverter().Set(func(input float64) float64 { return input * cpuFrequency }, metrics.CPU, metrics.CPUProvisioned)

	attributeSetter := NewCommodityAttrSetter()
	attributeSetter.Add(func(commBuilder *sdkbuilder.CommodityDTOBuilder) { commBuilder.Resizable(false) }, metrics.CPU, metrics.Memory)

	// Resource Commodities
	resourceCommoditiesSold, err := builder.getResourceCommoditiesSold(metrics.PodType, key, podResourceCommoditySold, converter, attributeSetter)
	if err != nil {
		return nil, err
	}
	if len(resourceCommoditiesSold) != len(podResourceCommoditySold) {
		err = fmt.Errorf("mismatch num of bought commidities from node (%d Vs. %d) for pod %s", len(resourceCommoditiesSold), len(podResourceCommoditySold), pod.Name)
		glog.Error(err)
		return nil, err
	}
	commoditiesSold = append(commoditiesSold, resourceCommoditiesSold...)

	// vmpmAccess commodity
	podAccessComm, err := sdkbuilder.NewCommodityDTOBuilder(proto.CommodityDTO_VMPM_ACCESS).
		Key(string(pod.UID)).
		Capacity(accessCommodityDefaultCapacity).
		Create()
	if err != nil {
		return nil, err
	}
	commoditiesSold = append(commoditiesSold, podAccessComm)

	return commoditiesSold, nil
}

// Build the CommodityDTOs bought by the pod from the node provider.
// Commodities bought are vCPU, vMem vmpm access, cluster
func (builder *podEntityDTOBuilder) getPodCommoditiesBought(pod *api.Pod, cpuFrequency float64) ([]*proto.CommodityDTO, error) {
	var commoditiesBought []*proto.CommodityDTO
	key := util.PodKeyFunc(pod)

	// cpu and cpu provisioned needs to be converted from number of cores to frequency.
	converter := NewConverter().Set(func(input float64) float64 { return input * cpuFrequency }, metrics.CPU, metrics.CPUProvisioned)

	//// attr TODO: pod is movable, but not resizable.
	//attributeSetter := NewCommodityAttrSetter()
	//attributeSetter.Add(func(commBuilder *sdkbuilder.CommodityDTOBuilder) { commBuilder.Resizable(true) }, metrics.CPU, metrics.Memory)

	// Resource Commodities.
	resourceCommoditiesBought, err := builder.getResourceCommoditiesBought(metrics.PodType, key, podResourceCommodityBoughtFromNode, converter, nil)
	if err != nil {
		return nil, err
	}
	if len(resourceCommoditiesBought) != len(podResourceCommodityBoughtFromNode) {
		err = fmt.Errorf("mismatch num of bought commidities from node (%d Vs. %d) for pod %s", len(resourceCommoditiesBought), len(podResourceCommodityBoughtFromNode), pod.Name)
		glog.Error(err)
		return nil, err
	}
	commoditiesBought = append(commoditiesBought, resourceCommoditiesBought...)

	// Access commodities: selectors.
	for key, value := range pod.Spec.NodeSelector {
		selector := key + "=" + value
		accessComm, err := sdkbuilder.NewCommodityDTOBuilder(proto.CommodityDTO_VMPM_ACCESS).
			Key(selector).
			Create()
		if err != nil {
			return nil, err
		}
		commoditiesBought = append(commoditiesBought, accessComm)
	}

	// Access commodity: schedulable
	if util.Monitored(pod) {
		schedAccessComm, err := sdkbuilder.NewCommodityDTOBuilder(proto.CommodityDTO_VMPM_ACCESS).
			Key(schedAccessCommodityKey).
			Create()
		if err != nil {
			return nil, err
		}
		commoditiesBought = append(commoditiesBought, schedAccessComm)
	}

	// Cluster commodity.
	clusterMetricUID := metrics.GenerateEntityStateMetricUID(metrics.ClusterType, "", metrics.Cluster)
	clusterInfo, err := builder.metricsSink.GetMetric(clusterMetricUID)
	if err != nil {
		glog.Errorf("Failed to get %s used for current Kubernetes Cluster %s", metrics.Cluster, clusterInfo)
	} else {
		clusterCommodityKey, ok := clusterInfo.GetValue().(string)
		if !ok {
			glog.Error("Failed to get cluster ID")
		}
		clusterComm, err := sdkbuilder.NewCommodityDTOBuilder(proto.CommodityDTO_CLUSTER).
			Key(clusterCommodityKey).
			Create()
		if err != nil {
			return nil, err
		}
		commoditiesBought = append(commoditiesBought, clusterComm)
	}

	return commoditiesBought, nil
}

// Build the CommodityDTOs bought by the pod from the quota provider.
func (builder *podEntityDTOBuilder) getPodCommoditiesBoughtFromQuota(quotaUID string, pod *api.Pod, cpuFrequency float64) ([]*proto.CommodityDTO, error) {
	var commoditiesBought []*proto.CommodityDTO
	key := util.PodKeyFunc(pod)

	// cpu allocation needs to be converted from number of cores to frequency.
	converter := NewConverter().Set(func(input float64) float64 {
		return input * cpuFrequency
	}, metrics.CPULimit)

	// Resource Commodities.
	for _, resourceType := range podResourceCommodityBoughtFromQuota {
		commBought, err := builder.getResourceCommodityBoughtWithKey(metrics.PodType, key,
			resourceType, quotaUID, converter, nil)
		if err != nil {
			glog.Errorf("%s::%s: cannot build sold commodity %s : %s",
				metrics.PodType, key, resourceType, err)
			return nil, err
		}
		commoditiesBought = append(commoditiesBought, commBought)
	}
<<<<<<< HEAD
=======
	if len(resourceCommoditiesBought) != len(podResourceCommodityBoughtFromQuota) {
		err = fmt.Errorf("mismatch num of bought commidities from quota (%d Vs. %d) for pod %s", len(resourceCommoditiesBought), len(podResourceCommodityBoughtFromQuota), pod.Name)
		glog.Error(err)
		return nil, err
	}
	commoditiesBought = append(commoditiesBought, resourceCommoditiesBought...)
>>>>>>> 22b2efda
	return commoditiesBought, nil
}

// Get the properties of the pod. This includes property related to pod cluster property.
func (builder *podEntityDTOBuilder) getPodProperties(pod *api.Pod) ([]*proto.EntityDTO_EntityProperty, error) {
	var properties []*proto.EntityDTO_EntityProperty
	// additional node cluster info property.
	podProperties := property.BuildPodProperties(pod)
	properties = append(properties, podProperties...)

	podClusterID := util.GetPodClusterID(pod)
	nodeName := pod.Spec.NodeName
	if nodeName == "" {
		return nil, fmt.Errorf("Cannot find the hosting node ID for pod %s", podClusterID)
	}
	stitchingProperty, err := builder.stitchingManager.BuildStitchingProperty(nodeName, stitching.Stitch)
	if err != nil {
		return nil, fmt.Errorf("Failed to build EntityDTO for Pod %s: %s", podClusterID, err)
	}
	properties = append(properties, stitchingProperty)

	return properties, nil
}<|MERGE_RESOLUTION|>--- conflicted
+++ resolved
@@ -282,15 +282,12 @@
 		}
 		commoditiesBought = append(commoditiesBought, commBought)
 	}
-<<<<<<< HEAD
-=======
-	if len(resourceCommoditiesBought) != len(podResourceCommodityBoughtFromQuota) {
-		err = fmt.Errorf("mismatch num of bought commidities from quota (%d Vs. %d) for pod %s", len(resourceCommoditiesBought), len(podResourceCommodityBoughtFromQuota), pod.Name)
+	if len(commoditiesBought) != len(podResourceCommodityBoughtFromQuota) {
+		err := fmt.Errorf("mismatch num of bought commidities from quota (%d Vs. %d) for pod %s",
+				len(commoditiesBought), len(podResourceCommodityBoughtFromQuota), pod.Name)
 		glog.Error(err)
 		return nil, err
 	}
-	commoditiesBought = append(commoditiesBought, resourceCommoditiesBought...)
->>>>>>> 22b2efda
 	return commoditiesBought, nil
 }
 
