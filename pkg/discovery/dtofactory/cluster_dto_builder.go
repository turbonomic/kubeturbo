--- conflicted
+++ resolved
@@ -60,11 +60,7 @@
 	// This group can be removed when the server is upgraded to 7.21.2+
 	vmGroupID := fmt.Sprintf("%s-%s", builder.targetId, metrics.ClusterType)
 	vmGroupDisplayName := fmt.Sprintf("%s/%s", metrics.ClusterType, builder.targetId)
-<<<<<<< HEAD
-	vmGroupDTO, err := group.StaticGroup(vmGroupID, group.REGULAR).
-=======
 	vmGroupDTO, err := group.StaticRegularGroup(vmGroupID).
->>>>>>> 6046b3d4
 		OfType(proto.EntityDTO_VIRTUAL_MACHINE).
 		WithEntities(members).
 		WithDisplayName(vmGroupDisplayName).
