--- conflicted
+++ resolved
@@ -50,25 +50,18 @@
 	// ORMClient builds operator resource mapping templates fetched from OperatorResourceMapping CR so that action
 	// execution client will be able to execute action on operator-managed resources based on resource mapping templates.
 	OrmClient *resourcemapping.ORMClient
-<<<<<<< HEAD
+	// Number of workload controller items the list api call should request for
+	itemsPerListQuery int
 	// VCPU Throttling threshold
 	CommodityConfig *dtofactory.CommodityConfig
-=======
-	// Number of workload controller items the list api call should request for
-	itemsPerListQuery int
->>>>>>> 0add591d
 }
 
 func NewDiscoveryConfig(probeConfig *configs.ProbeConfig,
 	targetConfig *configs.K8sTargetConfig, ValidationWorkers int,
 	ValidationTimeoutSec int, containerUtilizationDataAggStrategy,
 	containerUsageDataAggStrategy string, ormClient *resourcemapping.ORMClient,
-<<<<<<< HEAD
-	discoveryWorkers, discoveryTimeoutMin, discoverySamples, discoverySampleIntervalSec int, commodityConfig *dtofactory.CommodityConfig) *DiscoveryClientConfig {
-=======
 	discoveryWorkers, discoveryTimeoutMin, discoverySamples,
-	discoverySampleIntervalSec, itemsPerListQuery int) *DiscoveryClientConfig {
->>>>>>> 0add591d
+	discoverySampleIntervalSec, itemsPerListQuery int, , commodityConfig *dtofactory.CommodityConfig) *DiscoveryClientConfig {
 	if discoveryWorkers < minDiscoveryWorker {
 		glog.Warningf("Invalid number of discovery workers %v, set it to %v.",
 			discoveryWorkers, minDiscoveryWorker)
@@ -98,11 +91,8 @@
 		DiscoveryTimeoutSec:                 discoveryTimeoutMin,
 		DiscoverySamples:                    discoverySamples,
 		DiscoverySampleIntervalSec:          discoverySampleIntervalSec,
-<<<<<<< HEAD
+		itemsPerListQuery:                   itemsPerListQuery,
 		CommodityConfig:                     commodityConfig,
-=======
-		itemsPerListQuery:                   itemsPerListQuery,
->>>>>>> 0add591d
 	}
 }
 
