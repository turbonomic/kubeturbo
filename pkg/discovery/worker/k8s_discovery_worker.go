--- conflicted
+++ resolved
@@ -430,14 +430,9 @@
 		WithRunningPods(currTask.RunningPodList()).
 		// Pending pods
 		WithPendingPods(currTask.PendingPodList()).
-<<<<<<< HEAD
-		// map of static pods to daemon flags
-		WithStaticPodToDaemonMap(cluster.StaticPodToDaemonMap).
 		WithClusterKeyInjected(worker.config.clusterKeyInjected).
-=======
 		// map of mirror pods to daemon flags
 		WithMirrorPodToDaemonMap(cluster.MirrorPodToDaemonMap).
->>>>>>> f91c21c4
 		BuildEntityDTOs()
 
 	var podDTOs []*proto.EntityDTO
