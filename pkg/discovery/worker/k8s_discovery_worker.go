package worker

import (
	"errors"
	"fmt"
	"sync"
	"time"

	"github.com/golang/glog"

	"github.com/turbonomic/kubeturbo/pkg/discovery/repository"
	"github.com/turbonomic/kubeturbo/pkg/discovery/util"

	"github.com/turbonomic/kubeturbo/pkg/discovery/dtofactory"
	"github.com/turbonomic/kubeturbo/pkg/discovery/metrics"
	"github.com/turbonomic/kubeturbo/pkg/discovery/monitoring"
	"github.com/turbonomic/kubeturbo/pkg/discovery/monitoring/types"
	"github.com/turbonomic/kubeturbo/pkg/discovery/stitching"
	"github.com/turbonomic/kubeturbo/pkg/discovery/task"
	"github.com/turbonomic/turbo-go-sdk/pkg/proto"
	api "k8s.io/api/core/v1"
)

const (
	minTimeoutSec = 10   // 10 seconds
	maxTimeoutSec = 1200 // 20 minutes
)

type k8sDiscoveryWorkerConfig struct {
	// a collection of all configs for building different monitoring clients.
	// key: monitor type; value: monitor worker config.
	monitoringSourceConfigs map[types.MonitorType][]monitoring.MonitorWorkerConfig
	stitchingPropertyType   stitching.StitchingPropertyType
	monitoringWorkerTimeout time.Duration
	// Max metric samples to be collected by this discovery worker
	metricSamples int
<<<<<<< HEAD
	// Config for various commodity settings
	commodityConfig *dtofactory.CommodityConfig
=======
	// Injected Cluster Key to enable pod move across cluster
	clusterKeyInjected string
>>>>>>> c536fc25
}

func NewK8sDiscoveryWorkerConfig(sType stitching.StitchingPropertyType, timeoutSec, metricSamples int,
	commodityConfig *dtofactory.CommodityConfig) *k8sDiscoveryWorkerConfig {
	var monitoringWorkerTimeout time.Duration
	if timeoutSec < minTimeoutSec {
		glog.Warningf("Invalid discovery timeout %v, set it to %v", timeoutSec, minTimeoutSec)
		monitoringWorkerTimeout = time.Second * minTimeoutSec
	} else if timeoutSec > maxTimeoutSec {
		glog.Warningf("Discovery timeout %v is larger than %v, set it to %v",
			timeoutSec, maxTimeoutSec, maxTimeoutSec)
		monitoringWorkerTimeout = time.Second * maxTimeoutSec
	} else {
		monitoringWorkerTimeout = time.Second * time.Duration(timeoutSec)
		glog.Infof("Discovery timeout is %v", monitoringWorkerTimeout)
	}
	return &k8sDiscoveryWorkerConfig{
		stitchingPropertyType:   sType,
		monitoringSourceConfigs: make(map[types.MonitorType][]monitoring.MonitorWorkerConfig),
		monitoringWorkerTimeout: monitoringWorkerTimeout,
		metricSamples:           metricSamples,
		commodityConfig:         commodityConfig,
	}
}

// WithClusterKeyInjected sets the clusterKeyInjected for the k8sDiscoveryWorkerConfig
func (config *k8sDiscoveryWorkerConfig) WithClusterKeyInjected(clusterKeyInjected string) *k8sDiscoveryWorkerConfig {
	config.clusterKeyInjected = clusterKeyInjected
	return config
}

// Add new monitoring worker config to the discovery worker config.
func (c *k8sDiscoveryWorkerConfig) WithMonitoringWorkerConfig(config monitoring.MonitorWorkerConfig) *k8sDiscoveryWorkerConfig {
	monitorType := config.GetMonitorType()
	configs, exist := c.monitoringSourceConfigs[monitorType]
	if !exist {
		configs = []monitoring.MonitorWorkerConfig{}
	}

	configs = append(configs, config)
	c.monitoringSourceConfigs[monitorType] = configs

	return c
}

// k8sDiscoveryWorker receives a discovery task from dispatcher(DiscoveryClient). Then ask available monitoring workers
// to scrape metrics source and get topology information. Finally it builds entityDTOs and send back to DiscoveryClient.
type k8sDiscoveryWorker struct {
	// A UID of a discovery worker.
	id string
	// Whether this is full discovery worker, where EntityMetricSink needs to be reset in each discovery
	isFullDiscoveryWorker bool

	// config
	config *k8sDiscoveryWorkerConfig

	// a collection of all monitoring worker of different types.
	// key: monitoring types; value: monitoring worker instance.
	monitoringWorker map[types.MonitorType][]monitoring.MonitoringWorker

	// sink is a central place to store all the monitored data.
	sink *metrics.EntityMetricSink
	// Global entity metric sink to store all resource usage data samples scraped from kubelet
	globalMetricSink *metrics.EntityMetricSink

	stitchingManager *stitching.StitchingManager

	taskChan chan *task.Task
}

// Create new instance of k8sDiscoveryWorker.
// Also creates instances of MonitoringWorkers for each MonitorType.
func NewK8sDiscoveryWorker(config *k8sDiscoveryWorkerConfig, wid string, globalMetricSink *metrics.EntityMetricSink,
	isFullDiscoveryWorker bool) (*k8sDiscoveryWorker, error) {
	// id := uuid.NewUUID().String()
	if len(config.monitoringSourceConfigs) == 0 {
		return nil, errors.New("no monitoring source config found in config")
	}

	// Build all the monitoring worker based on configs.
	monitoringWorkerMap := make(map[types.MonitorType][]monitoring.MonitoringWorker)
	for monitorType, configList := range config.monitoringSourceConfigs {
		monitorList, exist := monitoringWorkerMap[monitorType]
		if !exist {
			monitorList = []monitoring.MonitoringWorker{}
		}
		for _, config := range configList {
			monitoringWorker, err := monitoring.BuildMonitorWorker(config.GetMonitoringSource(), config, isFullDiscoveryWorker)
			if err != nil {
				// TODO return?
				glog.Errorf("Failed to build monitoring worker configuration: %v", err)
				continue
			}
			monitorList = append(monitorList, monitoringWorker)
		}
		monitoringWorkerMap[monitorType] = monitorList
	}
	metricSink := globalMetricSink
	if isFullDiscoveryWorker {
		metricSink = metrics.NewEntityMetricSink().WithMaxMetricPointsSize(config.metricSamples)
	}

	var stitchingManager *stitching.StitchingManager
	if isFullDiscoveryWorker && config.stitchingPropertyType != "" {
		stitchingManager = stitching.NewStitchingManager(config.stitchingPropertyType)
	}

	return &k8sDiscoveryWorker{
		id:                    wid,
		isFullDiscoveryWorker: isFullDiscoveryWorker,
		config:                config,
		monitoringWorker:      monitoringWorkerMap,
		sink:                  metricSink,
		globalMetricSink:      globalMetricSink,
		stitchingManager:      stitchingManager,
		taskChan:              make(chan *task.Task),
	}, nil
}

// Register self with the Dispatcher and wait for the task to be submitted on the channel
func (worker *k8sDiscoveryWorker) RegisterAndRun(dispatcher *Dispatcher, collector *ResultCollector) {
	dispatcher.RegisterWorker(worker)
	for {
		// wait for a Task to be submitted
		select {
		case currTask := <-worker.taskChan:
			logLevel := glog.Level(2)
			if !worker.isFullDiscoveryWorker {
				logLevel = glog.Level(3)
			}

			glog.V(logLevel).Infof("Worker %s has received a task %v.", worker.id, currTask)
			result := worker.executeTask(currTask)
			if collector != nil {
				collector.ResultPool() <- result
			}
			glog.V(logLevel).Infof("Worker %s has finished the task %v.", worker.id, currTask)
			dispatcher.RegisterWorker(worker)
		}
	}
}

// Worker start to working on task.
func (worker *k8sDiscoveryWorker) executeTask(currTask *task.Task) *task.TaskResult {
	if currTask == nil {
		err := errors.New("no task has been assigned to current worker")
		glog.Errorf("Failed to execute task: %s", err)
		return task.NewTaskResult(worker.id, task.TaskFailed).WithErr(err)
	}

	if glog.V(4) {
		glog.Infof("Worker %s: Node %s with %d pods", worker.id, currTask.Node().Name, len(currTask.PodList()))
	}
	// wait group to make sure metrics scraping finishes.
	var wg sync.WaitGroup
	timeoutSecond := worker.config.monitoringWorkerTimeout
	var timeout bool
	// Resource monitoring
	resourceMonitorTask := currTask
	if worker.isFullDiscoveryWorker {
		// Reset the main sink
		worker.sink = metrics.NewEntityMetricSink().WithMaxMetricPointsSize(worker.config.metricSamples)
	}
	// if resourceMonitoringWorkers, exist := worker.monitoringWorker[types.ResourceMonitor]; exist {
	for _, resourceMonitoringWorkers := range worker.monitoringWorker {
		for _, rmWorker := range resourceMonitoringWorkers {
			wg.Add(1)
			go func(w monitoring.MonitoringWorker) {
				finishCh := make(chan struct{})
				timeoutCh := make(chan struct{}, 1)
				defer close(timeoutCh)
				defer wg.Done()

				w.ReceiveTask(resourceMonitorTask)
				t := time.NewTimer(timeoutSecond)
				go func() {
					glog.V(3).Infof("A %s monitoring worker from discovery worker %v is invoked for task %s.",
						w.GetMonitoringSource(), worker.id, resourceMonitorTask)
					// Assign task to monitoring worker.
					monitoringSink, err := w.Do()
					select {
					case <-timeoutCh:
						// glog.Infof("Calling thread: %s monitoring worker timeout!", w.GetMonitoringSource())
						return
					default:
					}
					// glog.Infof("%s has finished", w.GetMonitoringSource())
					t.Stop()
					if err == nil {
						// Don't do any filtering
						worker.sink.MergeSink(monitoringSink, nil)
						if worker.isFullDiscoveryWorker {
							// Merge metrics from global metrics sink into the metrics sink of each full discovery worker
							worker.sink.MergeSink(worker.globalMetricSink, nil)
						}

					}
					// glog.Infof("send to finish channel %p", finishCh)
					close(finishCh)
				}()

				// either finish as expected or timeout.
				select {
				case <-finishCh:
					// glog.Infof("Worker %s finished as expected.", w.GetMonitoringSource())
					return
				case <-t.C:
					glog.Errorf("%s monitoring worker from discovery worker %v exceeds the max time limit for "+
						"completing the task %s: %v", w.GetMonitoringSource(), worker.id, resourceMonitorTask, timeoutSecond)
					timeout = true
					timeoutCh <- struct{}{}
					// glog.Infof("%s stop", w.GetMonitoringSource())
					return
				}
			}(rmWorker)
		}
	}
	wg.Wait()

	if timeout {
		return task.NewTaskResult(worker.id, task.TaskFailed).WithErr(fmt.Errorf("discovery timeout"))
	}

	if !worker.isFullDiscoveryWorker {
		// Sampling discovery doesn't need to collect additional metrics
		return task.NewTaskResult(worker.id, task.TaskSucceeded)
	}

	if currTask.Cluster() == nil {
		err := errors.New("no cluster summary is set")
		glog.Errorf("Failed to execute task: %s", err)
		return task.NewTaskResult(worker.id, task.TaskFailed).WithErr(err)
	}

	// Note: We have confirmed that the cluster summary is properly set.
	// All the following calls should NOT return errors.

	// Collect usages for pods in different namespaces and create used and capacity
	// metrics for the quota resources of the namespaces and pods.
	metricsCollector := NewMetricsCollector(worker, currTask)
	podMetricsCollection := metricsCollector.CollectPodMetrics()
	namespaceMetricsCollection := metricsCollector.CollectNamespaceMetrics(podMetricsCollection)
	podVolumeMetricsCollection := metricsCollector.CollectPodVolumeMetrics()

	// Add the quota metrics in the sink for the pods and the nodes
	worker.addPodQuotaMetrics(podMetricsCollection)

	// Collect quota metrics for K8s controllers where usage values are aggregated from pods and capacity values
	// are from namespaces quota capacity
	kubeControllers := NewControllerMetricsCollector(worker, currTask).CollectControllerMetrics()

	// Collect container replicas metrics with resource capacity value and multiple resource usage data points in
	// ContainerSpecMetrics list
	// Only collect container spec metrics from running pods
	containerSpecMetricsList :=
		NewContainerSpecMetricsCollector(worker.sink, currTask.RunningPodList()).CollectContainerSpecMetrics()

	// Build Entity groups
	entityGroups := NewGroupMetricsCollector(worker, currTask).CollectGroupMetrics()

	// Build DTOs after getting the metrics
	entityDTOs, podEntities, sidecarContainerSpecs, podsWithVolumes, notReadyNodes, mirrorPodUids := worker.buildEntityDTOs(currTask)

	// Uncomment this to dump the topology to a file for later use by the unit tests
	// util.DumpTopology(currTask, "test-topology.dat")

	// Task result with node, pod, container and application DTOs
	// pod entities with the associated app DTOs for creating service DTOs
	return task.NewTaskResult(worker.id, task.TaskSucceeded).
		// Node, Pod, Container and App DTOs
		WithContent(entityDTOs).
		// Pod entities with the associated app DTOs for creating service DTOs
		WithPodEntities(podEntities).
		// Namespace metrics
		WithNamespaceMetrics(namespaceMetricsCollection).
		// Pod and Container groups
		WithEntityGroups(entityGroups).
		// Workload Controllers
		WithKubeControllers(kubeControllers).
		// ContainerSpecMetricsList with each individual container replica resource metrics data
		WithContainerSpecMetrics(containerSpecMetricsList).
		// Volume metrics
		WithPodVolumeMetrics(podVolumeMetricsCollection).
		// List of sidecar containerSpecIds
		WithSidecarContainerSpecs(sidecarContainerSpecs).
		// List of pods with volumes
		WithPodsWithVolumes(podsWithVolumes).
		// List of NotReady nodes
		WithNotReadyNodes(notReadyNodes).
		// list of mirror pod UIDs
		WithMirrorPodUids(mirrorPodUids)
}

func (worker *k8sDiscoveryWorker) addPodQuotaMetrics(podMetricsCollection PodMetricsByNodeAndNamespace) {
	etype := metrics.PodType
	for _, podsByQuotaMap := range podMetricsCollection {
		for _, podMetricsList := range podsByQuotaMap {
			for _, podMetrics := range podMetricsList {
				podKey := podMetrics.PodKey
				for resourceType, usedValue := range podMetrics.QuotaUsed {
					// Generate the metrics in the sink
					quotaUsedMetric := metrics.NewEntityResourceMetric(etype,
						podKey, resourceType,
						metrics.Used, usedValue)
					worker.sink.AddNewMetricEntries(quotaUsedMetric)
					glog.V(4).Infof("Created %s used for pod %s:  %f.",
						quotaUsedMetric.GetUID(), podMetrics.PodName, usedValue)
				}

				for resourceType, capValue := range podMetrics.QuotaCapacity {
					quotaCapMetric := metrics.NewEntityResourceMetric(etype,
						podKey, resourceType,
						metrics.Capacity, capValue)
					worker.sink.AddNewMetricEntries(quotaCapMetric)
					glog.V(4).Infof("Created %s capacity for pod %s: %f.",
						quotaCapMetric.GetUID(), podMetrics.PodName, capValue)
				}
			}
		}
	}
}

func (worker *k8sDiscoveryWorker) buildEntityDTOs(currTask *task.Task) ([]*proto.EntityDTO,
	[]*repository.KubePod, []string, []string, []string, []string) {
	var entityDTOs []*proto.EntityDTO
	var notReadyNodes []string
	// Build entity DTOs for nodes
	nodeDTOs, notReadyNodes := worker.buildNodeDTOs([]*api.Node{currTask.Node()})

	glog.V(3).Infof("Worker %s built %d node DTOs.", worker.id, len(nodeDTOs))
	if len(nodeDTOs) == 0 {
		return nil, nil, nil, nil, nil, nil
	}
	entityDTOs = append(entityDTOs, nodeDTOs...)
	// Build entity DTOs for pods
	podDTOs, runningPods, podWithVolumes, mirrorPodUids := worker.buildPodDTOs(currTask)
	glog.V(3).Infof("Worker %s built %d pod DTOs.", worker.id, len(podDTOs))
	if len(podDTOs) == 0 {
		return entityDTOs, nil, nil, nil, nil, nil
	}
	entityDTOs = append(entityDTOs, podDTOs...)
	// Build entity DTOs for containers from running pods
	containerDTOs, sidecarContainerSpecs := worker.buildContainerDTOs(runningPods)
	glog.V(3).Infof("Worker %s built %d container DTOs.", worker.id, len(containerDTOs))
	if len(containerDTOs) > 0 {
		entityDTOs = append(entityDTOs, containerDTOs...)
	}
	// Build entity DTOs for applications from running pods
	appEntityDTOs, podEntities := worker.buildAppDTOs(runningPods, currTask.Cluster())
	glog.V(3).Infof("Worker %s built %d application DTOs.", worker.id, len(appEntityDTOs))
	if len(appEntityDTOs) > 0 {
		entityDTOs = append(entityDTOs, appEntityDTOs...)
	}
	glog.V(2).Infof("Worker %s built %d entity DTOs in total.", worker.id, len(entityDTOs))
	return entityDTOs, podEntities, sidecarContainerSpecs, podWithVolumes, notReadyNodes, mirrorPodUids
}

func (worker *k8sDiscoveryWorker) buildNodeDTOs(nodes []*api.Node) ([]*proto.EntityDTO, []string) {
	// SetUp nodeName to nodeId mapping
	stitchingManager := worker.stitchingManager
	for _, node := range nodes {
		if node != nil {
			glog.V(4).Infof("Setting up stitching properties for node : %v", node.Name)
			providerId := node.Spec.ProviderID
			stitchingManager.SetNodeUuidGetterByProvider(providerId)
			stitchingManager.StoreStitchingValue(node)
		}
	}
	// Build entity DTOs for nodes
	return dtofactory.NewNodeEntityDTOBuilder(worker.sink, stitchingManager).
		WithClusterKeyInjected(worker.config.clusterKeyInjected).BuildEntityDTOs(nodes)
}

// Build DTOs for running pods
func (worker *k8sDiscoveryWorker) buildPodDTOs(currTask *task.Task) ([]*proto.EntityDTO, []*api.Pod, []string, []string) {
	glog.V(3).Infof("Worker %s received %d pods.", worker.id, len(currTask.PodList()))
	cluster := currTask.Cluster()
	if cluster == nil {
		// This should not happen, guard anyway
		glog.Errorf("Failed to build pod DTOs: cluster summary object is null for worker %s", worker.id)
		return nil, nil, nil, nil
	}
	runningPodDTOs, pendingPodDTOs, podsWithVolumes, mirrorPodUids := dtofactory.
		NewPodEntityDTOBuilder(worker.sink, worker.stitchingManager, worker.config.commodityConfig).
		// Node providers
		WithNodeNameUIDMap(cluster.NodeNameUIDMap).
		// Quota providers
		WithNameSpaceUIDMap(cluster.NamespaceUIDMap).
		// Pod to volume map
		WithPodToVolumesMap(cluster.PodToVolumesMap).
		// Node Name to KubeNode map
		WithNodeNameToNodeMap(cluster.NodeMap).
		// Running pods
		WithRunningPods(currTask.RunningPodList()).
		// Pending pods
		WithPendingPods(currTask.PendingPodList()).
		WithClusterKeyInjected(worker.config.clusterKeyInjected).
		// map of mirror pods to daemon flags
		WithMirrorPodToDaemonMap(cluster.MirrorPodToDaemonMap).
		BuildEntityDTOs()

	var podDTOs []*proto.EntityDTO
	var runningPods []*api.Pod
	if len(runningPodDTOs) > 0 {
		podDTOs = append(podDTOs, runningPodDTOs...)
		// Filter out pods that build DTO failed so
		// building container and app DTOs will not include them
		runningPods = excludeFailedPods(currTask.RunningPodList(), runningPodDTOs)
	}
	if len(pendingPodDTOs) > 0 {
		podDTOs = append(podDTOs, pendingPodDTOs...)
	}
	return podDTOs, runningPods, podsWithVolumes, mirrorPodUids
}

// Build DTOs for containers
func (worker *k8sDiscoveryWorker) buildContainerDTOs(runningPods []*api.Pod) ([]*proto.EntityDTO, []string) {
<<<<<<< HEAD
	return dtofactory.NewContainerDTOBuilder(worker.sink, worker.config.commodityConfig).BuildEntityDTOs(runningPods)
=======
	return dtofactory.
		NewContainerDTOBuilder(worker.sink).
		BuildEntityDTOs(runningPods)
>>>>>>> c536fc25
}

// Build App DTOs using the list of pods with valid DTOs
func (worker *k8sDiscoveryWorker) buildAppDTOs(
	runningPods []*api.Pod, cluster *repository.ClusterSummary) ([]*proto.EntityDTO, []*repository.KubePod) {
	var result []*proto.EntityDTO
	var podEntities []*repository.KubePod
	applicationEntityDTOBuilder := dtofactory.
		NewApplicationEntityDTOBuilder(worker.sink, cluster.PodClusterIDToServiceMap)

	for _, pod := range runningPods {
		kubeNode := cluster.NodeMap[pod.Spec.NodeName]
		kubePod := repository.NewKubePod(pod, kubeNode, cluster.Name)
		// Pod service Id
		service := cluster.PodClusterIDToServiceMap[kubePod.PodClusterId]
		if service != nil {
			kubePod.ServiceId = util.GetServiceClusterID(service)
			glog.V(4).Infof("Pod %s belong to service %s", kubePod.PodClusterId, kubePod.ServiceId)
		}
		// Pod apps
		appEntityDTOs, err := applicationEntityDTOBuilder.BuildEntityDTO(pod)
		if err != nil {
			glog.Errorf("Error while creating application entityDTOs: %v", err)
		}
		result = append(result, appEntityDTOs...)

		for _, dto := range appEntityDTOs {
			kubePod.ContainerApps[dto.GetId()] = dto
		}

		podEntities = append(podEntities, kubePod)
	}
	return result, podEntities
}

// excludeFailedPods filters the pod list and excludes those pods not in the dto list
func excludeFailedPods(pods []*api.Pod, dtos []*proto.EntityDTO) []*api.Pod {
	if pods == nil {
		return nil
	}
	m := map[string]*api.Pod{}
	for _, pod := range pods {
		m[string(pod.UID)] = pod
	}

	for i, dto := range dtos {
		pods[i] = m[dto.GetId()]
	}

	return pods[:len(dtos)]
}<|MERGE_RESOLUTION|>--- conflicted
+++ resolved
@@ -34,13 +34,10 @@
 	monitoringWorkerTimeout time.Duration
 	// Max metric samples to be collected by this discovery worker
 	metricSamples int
-<<<<<<< HEAD
+	// Injected Cluster Key to enable pod move across cluster
+	clusterKeyInjected string
 	// Config for various commodity settings
 	commodityConfig *dtofactory.CommodityConfig
-=======
-	// Injected Cluster Key to enable pod move across cluster
-	clusterKeyInjected string
->>>>>>> c536fc25
 }
 
 func NewK8sDiscoveryWorkerConfig(sType stitching.StitchingPropertyType, timeoutSec, metricSamples int,
@@ -458,13 +455,9 @@
 
 // Build DTOs for containers
 func (worker *k8sDiscoveryWorker) buildContainerDTOs(runningPods []*api.Pod) ([]*proto.EntityDTO, []string) {
-<<<<<<< HEAD
-	return dtofactory.NewContainerDTOBuilder(worker.sink, worker.config.commodityConfig).BuildEntityDTOs(runningPods)
-=======
 	return dtofactory.
-		NewContainerDTOBuilder(worker.sink).
+		NewContainerDTOBuilder(worker.sink, worker.config.commodityConfig).
 		BuildEntityDTOs(runningPods)
->>>>>>> c536fc25
 }
 
 // Build App DTOs using the list of pods with valid DTOs
